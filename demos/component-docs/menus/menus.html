--- conflicted
+++ resolved
@@ -4,11 +4,6 @@
     <ion-title>Menu</ion-title>
   </ion-toolbar>
 
-<<<<<<< HEAD
-<ion-content padding class="has-header">
-  TODO
-</ion-content>
-=======
   <ion-content>
 
     <ion-list>
@@ -26,5 +21,4 @@
 
 </ion-menu>
 
-<ion-nav id="menuNav" #content [root]="rootView"></ion-nav> 
->>>>>>> 0171f84c
+<ion-nav id="menuNav" #content [root]="rootView"></ion-nav> 