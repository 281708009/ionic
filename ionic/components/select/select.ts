--- conflicted
+++ resolved
@@ -212,8 +212,9 @@
   }
 
   private _open() {
-    if (this._disabled)
+    if (this._disabled) {
       return;
+    }
 
     console.debug('select, open alert');
 
@@ -235,27 +236,17 @@
       alertOptions.title = this._item.getLabelText();
     }
 
-<<<<<<< HEAD
-    // user cannot provide inputs from alertOptions
-    // alert inputs must be created by ionic from ion-options
-    alertOptions.inputs = this._options.toArray().map(input => {
-      return {
-        type: (this._multi ? 'checkbox' : 'radio'),
-        label: input.text,
-        value: input.value,
-        checked: input.checked
-      };
-    });
-=======
-    let modal;
+    let options = this._options.toArray();
+    if (this.interface === 'action-sheet' && options.length > 6) {
+      this.interface = null;
+    }
+
+    let overlay;
     if (this.interface === 'action-sheet') {
       if (this._multi) {
-        throw new Error('multivalue selector can not be have action-sheet interface');
+        throw new Error('action-sheet interface cannot use multivalue selector');
       }
-      let options = this._options.toArray();
-      if (options.length > 6) {
-        throw new Error('action-sheet interface MUST NOT have more than 6 options');
-      }
+
       alertOptions.buttons = alertOptions.buttons.concat(options.map(input => {
         return {
           role: (input.checked ? 'selected' : ''),
@@ -266,10 +257,14 @@
           }
         }
       }));
-
-      modal = ActionSheet.create(alertOptions);
-
-    } else if (this.interface === '' || this.interface === 'alert') {
+      alertOptions.cssClass = 'select-action-sheet';
+
+      overlay = ActionSheet.create(alertOptions);
+
+    } else {
+      // default to use the alert interface
+      this.interface = 'alert';
+
       // user cannot provide inputs from alertOptions
       // alert inputs must be created by ionic from ion-options
       alertOptions.inputs = this._options.toArray().map(input => {
@@ -280,35 +275,33 @@
           checked: input.checked
         }
       });
->>>>>>> 81096f1c
 
       // create the alert instance from our built up alertOptions
-      modal = Alert.create(alertOptions);
+      overlay = Alert.create(alertOptions);
 
       if (this._multi) {
         // use checkboxes
-        modal.setCssClass('select-alert multiple-select-alert');
+        overlay.setCssClass('select-alert multiple-select-alert');
 
       } else {
         // use radio buttons
-        modal.setCssClass('select-alert single-select-alert');
+        overlay.setCssClass('select-alert single-select-alert');
       }
 
-      modal.addButton({
+      overlay.addButton({
         text: this.okText,
         handler: selectedValues => {
           this.onChange(selectedValues);
           this.change.emit(selectedValues);
         }
       });
-    } else {
-      throw new Error('unknown interface value: ' + this.interface);
-    }
-
-    this._nav.present(modal, alertOptions);
+
+    }
+
+    this._nav.present(overlay, alertOptions);
 
     this._isOpen = true;
-    modal.onDismiss(() => {
+    overlay.onDismiss(() => {
       this._isOpen = false;
     });
   }
