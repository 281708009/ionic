
<ion-navbar *navbar>
  <ion-title>Modals</ion-title>
</ion-navbar>

<ion-content padding>
  <p>
    <button (click)="presentModal()">Present modal, pass params</button>
  </p>
  <p>
    <button class="e2eOpenModal" (click)="presentModalChildNav()">Present modal w/ child ion-nav</button>
  </p>
  <p>
    <button class="e2eOpenToolbarModal" (click)="presentToolbarModal()">Present modal w/ toolbar</button>
  </p>
  <p>
    <button (click)="presentModalCustomAnimation()">Modal: Custom Animation</button>
  </p>
<<<<<<< HEAD
  <p>
    {{platforms | json}}
  </p>
</ion-content>

<ion-overlay></ion-overlay>
=======
</ion-content>
>>>>>>> 29399ffa
<|MERGE_RESOLUTION|>--- conflicted
+++ resolved
@@ -16,13 +16,7 @@
   <p>
     <button (click)="presentModalCustomAnimation()">Modal: Custom Animation</button>
   </p>
-<<<<<<< HEAD
   <p>
     {{platforms | json}}
   </p>
-</ion-content>
-
-<ion-overlay></ion-overlay>
-=======
-</ion-content>
->>>>>>> 29399ffa
+</ion-content>